#!/usr/bin/env python3
# -*- coding: utf-8 -*-

"""Serpentine binning

An implementation of the so-called 'serpentine binning' procedure described
in Scolari et al.

Usage:
    serpentine.py <matrixA> <matrixB> [--threshold=10] [--min-threshold=1]
                                      [--demo] [--demo-size=500]

Options:
    -h, --help                      Display this help message.
    --version                       Display the program's current version.
    -t 10, --threshold 10           Threshold value to trigger binning.
                                    [default: 10]
    -m 1, --min-threshold 1         Minimum value to force trigger binning in
                                    either matrix. [default: 1]
    --demo                          Run a demo on randomly generated matrices.
                                    [default: False]
    --demo-size 500                 Size of the test matrix for the demo.
                                    [default: 500]
"""

import numpy as _np
import pandas as _pd
import docopt as _doc
import itertools as _it
from matplotlib import pyplot as _plt
from matplotlib import colors as _cols
import warnings as _warns
from random import choice as _choice
import multiprocessing as _mp
from datetime import datetime as _datetime


DEFAULT_MIN_THRESHOLD = 10
DEFAULT_THRESHOLD = 40
DEFAULT_ITERATIONS = 10
DEFAULT_SIZE = 300


def serpentin_iteration(
    A,
    B,
    threshold=DEFAULT_THRESHOLD,
    minthreshold=DEFAULT_MIN_THRESHOLD,
    triangular=False,
    verbose=True,
):

    """Perform a single iteration of serpentin binning

    Each serpentin binning is generally executed in multiple
    iterations in order to smooth the random variability in the
    bin aggregation. This funciton performs a single iteration.

    Parameters
    ----------
    A, B : array_like
        The matrices to be compared.
    threshold : float, optional
        The threshold of rebinning for the highest coverage matrix.
    minthreshold : float, optional
        The threshold for both matrices
    triangular : bool, optional
        Set triangular if you are interested in rebin only half of the
        matrix (for instance in the case of matrices which are
        already triangular, default is false)
    verbose : bool, optional
        Set it false if you are annoyed by the printed output.

    Returns
    -------
    Amod, Bmod : array_like
        The rebinned matrices
    D : array_like
        The log-ratio matrix, expressend in base 2. Attention, the
        matrix need to be normalized by subtractiong an appropriate
        value for the zero (MDbefore or numpy.mean functions are there
        to help you in this task).
    """

    if triangular:
        try:
            assert A.shape == B.shape
            assert len(A.shape) == 2
            assert min(A.shape) == max(A.shape)
        except AssertionError:
            raise ValueError(
                "Matrices must be square and have identical shape"
            )
    else:
        try:
            assert A.shape == B.shape
            assert len(A.shape) == 2
        except AssertionError:
            raise ValueError("Matrices must have identical shape")

    try:
        assert minthreshold < threshold
    except AssertionError:
        raise ValueError("Minimal threshold should be lower than maximal")

    def pixel_neighs_triangular(i, j, size):

        if i > 0:
            if i - 1 >= j:
                yield (i - 1, j)
        if i < size - 1:
            if i + 1 >= j:
                yield (i + 1, j)
        if j > 0:
            if i >= j - 1:
                yield (i, j - 1)
        if j < size - 1:
            if i >= j + 1:
                yield (i, j + 1)

    def pixel_neighs(i, j, w, h):

        if i > 0:
            yield (i - 1, j)
        if i < w - 1:
            yield (i + 1, j)
        if j > 0:
            yield (i, j - 1)
        if j < h - 1:
            yield (i, j + 1)

    size = A.shape
    U = _np.copy(A)
    V = _np.copy(B)
    U = U.reshape((size[0] * size[1]))
    V = V.reshape((size[0] * size[1]))

    if triangular:
        pixels = [
            _np.array([i * size[0] + j], dtype=_np.int32)
            for (i, j) in _it.product(range(size[0]), range(size[0]))
            if i >= j
        ]

        neighs = [
            set(
                int((a * (a + 1) / 2)) + b
                for (a, b) in pixel_neighs_triangular(i, j, size[0])
            )
            for (i, j) in _it.product(range(size[0]), range(size[0]))
            if i >= j
        ]
        start = int(size[0] * (size[0] + 1) / 2)
        tot = start

    else:
        pixels = [
            _np.array([i * size[1] + j], dtype=_np.int32)
            for (i, j) in _it.product(range(size[0]), range(size[1]))
        ]
        neighs = [
            set(
                (a * size[1]) + b
                for (a, b) in pixel_neighs(i, j, size[0], size[1])
            )
            for (i, j) in _it.product(range(size[0]), range(size[1]))
        ]
        start = size[0] * size[1]
        tot = start

    previous_existent = 0
    current_existent = 1

    def print_iteration(i, tot, start, verbose):

        percent = 100 * float(tot) / start
        iteration_string = "{}\t Total serpentines: {} ({} %)".format(
            i, tot, percent
        )
        if verbose:
            print(iteration_string)

    # merger
    i = 0
    while current_existent != previous_existent:
        print_iteration(i, tot, start, verbose)
        i += 1
        tot = 0
        for serp in _np.random.permutation(range(len(pixels))):
            if pixels[serp] is not None:
                tot += 1
                # choose where to expand
                if pixels[serp].size == 1:  # Optimization for performances
                    a = U[(pixels[serp])[0]]
                    b = V[(pixels[serp])[0]]
                else:
                    a = _np.sum(U[pixels[serp]])
                    b = _np.sum(V[pixels[serp]])

                thresh = a < threshold and b < threshold
                minthresh = a < minthreshold or b < minthreshold
                if thresh or minthresh:
                    min_neigh = _choice(tuple(neighs[serp]))

                    # Merge pixels
                    pixels[serp] = _np.concatenate(
                        (pixels[serp], pixels[min_neigh]), axis=0
                    )
                    # Merge neighbours (and remove self)
                    neighs[serp].remove(min_neigh)
                    neighs[min_neigh].remove(serp)
                    neighs[serp].update(neighs[min_neigh])

                    # Update neighbours of merged
                    for nneigh in neighs[min_neigh]:
                        neighs[nneigh].remove(min_neigh)
                        neighs[nneigh].add(serp)

                    # Delete merged serpentin
                    pixels[min_neigh] = None
                    neighs[min_neigh] = None

        previous_existent = current_existent
        current_existent = sum((serp is not None for serp in pixels))

    print_iteration(i, tot, start, verbose)
    if verbose:
        print("{}\t Over: {}".format(i, _datetime.now()))

    pix = (p for p in pixels if p is not None)

    U = U.astype(_np.float32)
    V = V.astype(_np.float32)
    for serp in pix:
        U[serp] = _np.sum(U[serp]) * 1. / len(serp)
        V[serp] = _np.sum(V[serp]) * 1. / len(serp)
    U = U.reshape((size[0], size[1]))
    V = V.reshape((size[0], size[1]))

    if triangular:
        Amod = (
            _np.tril(U)
            + _np.transpose(_np.tril(U))
            - _np.diag(_np.diag(_np.tril(U)))
        )
        Bmod = (
            _np.tril(V)
            + _np.transpose(_np.tril(V))
            - _np.diag(_np.diag(_np.tril(V)))
        )
        trili = _np.tril_indices(_np.int(_np.sqrt(Bmod.size)))
        D = _np.zeros_like(Bmod)
        D[trili] = V[trili] * 1. / U[trili]
        D[trili] = _np.log2(D[trili])

    else:
        Amod = U
        Bmod = V
        D = V * 1. / U
        D = _np.log2(D)

    return (Amod, Bmod, D)


def _serpentin_iteration_mp(value):
    return serpentin_iteration(*value)


def serpentin_binning(
    A,
    B,
    threshold=DEFAULT_THRESHOLD,
    minthreshold=DEFAULT_MIN_THRESHOLD,
    iterations=DEFAULT_ITERATIONS,
    triangular=False,
    verbose=True,
    parallel=4,
):

    """Perform the serpentin binning

    The function will perform the algorithm to serpentin bin two
    matrices, iterations can be done in series or in parallel,
    convinient for multi-processor machines.

    Parameters
    ----------
    A, B : array_like
        The matrices to be compared.
    threshold : float, optional
        The threshold of rebinning for the highest coverage matrix.
    minthreshold : float, optional
        The threshold for both matrices
    iterations : int, optional
        The number of iterations requested, more iterations will
        consume more time, but also will result in better and smoother
        results
    triangular : bool, optional
        Set triangular if you are interested in rebin only half of the
        matrix (for instance in the case of matrices which are
        already triangular, default is false)
    verbose : bool, optional
        Set it false if you are annoyed by the printed output.
    parallel : int, optional
        Set it to the number of your processor if you want to attain
        maximum speeds

    Returns
    -------
    sA, sB : array_like
        The rebinned matrices
    sK : array_like
        The log-ratio matrix, expressend in base 2. Attention, the
        matrix need to be normalized by subtractiong an appropriate
        value for the zero (MDbefore or numpy.mean functions are there
        to help you in this task).
    """

    if triangular:
        try:
            assert A.shape == B.shape
            assert len(A.shape) == 2
            assert min(A.shape) == max(A.shape)
        except AssertionError:
            raise ValueError(
                "Matrices must be square and have identical shape"
            )
    else:
        try:
            assert A.shape == B.shape
            assert len(A.shape) == 2
        except AssertionError:
            raise ValueError("Matrices must have identical shape")

    try:
        assert minthreshold < threshold
    except AssertionError:
        raise ValueError("Minimal threshold should be lower than maximal")

    iterations = int(iterations)

    sK = _np.zeros_like(A)
    sA = _np.zeros_like(A)
    sB = _np.zeros_like(A)

    if parallel > 1:
        print(
            "Starting {} binning processes in batches of {}...".format(
                iterations, parallel
            )
        )
        p = _mp.Pool(parallel)
        iterator = (
            (A, B, threshold, minthreshold, triangular, verbose)
            for x in range(iterations)
        )
        res = p.map(_serpentin_iteration_mp, iterator)

        for r in res:
            At, Bt, Kt = r
            sK = sK + Kt
            sA = sA + At
            sB = sB + Bt

    else:
        print(
            "{} Starting {} binning processes...".format(
                _datetime.now(), iterations
            )
        )
        for _ in range(iterations):
            At, Bt, Kt = serpentin_iteration(
                A,
                B,
                threshold=threshold,
                minthreshold=minthreshold,
                triangular=triangular,
                verbose=verbose,
            )
            sK = sK + Kt
            sA = sA + At
            sB = sB + Bt

    sK = sK * 1. / iterations
    sA = sA * 1. / iterations
    sB = sB * 1. / iterations

    return sA, sB, sK


def _MDplot(ACmean, ACdiff, trans, xlim=None, ylim=None):
    _plt.scatter(ACmean, ACdiff - trans)
    _plt.xlabel("Log2 Mean contact number")
    _plt.ylabel("Log2 ratio")
    if xlim is not None:
        _plt.xlim(xlim[0], xlim[1])
    if ylim is not None:
        _plt.ylim(ylim[0], ylim[1])


def mad(data, axis=None):

    """Median absolute deviation

    Calculates the median absolute deviation of data

    Parameters
    ----------
    data : array_like
        The dataset
    axis : int, optional
        The axis over which perform the numpy.median function

    Returns
    -------
    int
        The median absolute deviation
    """

    return _np.median(_np.absolute(data - _np.median(data, axis)), axis)


def outstanding_filter(X):

    """Generate filtering index that removes outstanding values (three standard
    deviations above or below the mean).

    Parameters
    ----------
    X : array_like
        The dataset

    Returns
    -------
    array_like
        The boolean filter
    """

    with _np.errstate(divide="ignore", invalid="ignore"):
        norm = _np.log10(_np.sum(X, axis=0))
        median = _np.median(norm)
        sigma = 1.4826 * mad(norm)

    return (norm < median - 3 * sigma) + (norm > median + 3 * sigma)


def fltmatr(X, flt):

<<<<<<< HEAD
    """Filter a 2D matrix in both dimensions according to an index.

    Example:
        >>> import numpy as np
        >>> M = np.ones((5, 5))
        >>> M[2:4, 2:4] = 2
        >>> M
        array([[1., 1., 1., 1., 1.],
               [1., 1., 1., 1., 1.],
               [1., 1., 2., 2., 1.],
               [1., 1., 2., 2., 1.],
               [1., 1., 1., 1., 1.]])
        >>> flt = M.sum(axis=1) > 5
        >>> fltmatr(M, flt)
        array([[2., 2.],
               [2., 2.]])

=======
    """Filter a 2D matrix in both dimensions according to an boolean
    vector.


    Parameters
    ----------
    X : array_like
        The input matrix
    flr : array_like
        The boolean filter

    Returns
    -------
    array_like
        The filtered matrix
>>>>>>> 33d77830
    """

    X = _np.copy(X)
    X = X[flt, :]
    X = X[:, flt]
    return X


def _madplot(
    ACmean, ACdiff, s=10, xlim=None, ylim=None, showthr=True, show=True
):
    df = _pd.DataFrame({"m": ACmean, "d": ACdiff})

    with _warns.catch_warnings():
        _warns.simplefilter("ignore")

        df = df[_np.logical_not(_np.isinf(abs(df["m"])))]
        df = df[_np.logical_not(_np.isinf(abs(df["d"])))]

        df = df.sort_values(by="m", ascending=False)
        x = _np.zeros(s)
        y1 = _np.zeros(s)
        y2 = _np.zeros(s)
        q = (max(df["m"]) - min(df["m"])) / (s)

        k = 0
        for i in _np.arange(min(df["m"]), max(df["m"]), q):
            r = df[(df["m"] > i) * (df["m"] < i + q)]
            x[k] = _np.median(r["m"])
            y1[k] = _np.median(r["d"])
            y2[k] = 1.4826 * mad(r["d"])
            if _np.isnan(y2[k]):
                y2[k] = 0
            k = k + 1

    y1lim = _np.mean(y1[-3:])
    y2lim = _np.mean(y2[-3:])
    y2limv = _np.std(y2[-3:])
    if show:
        _MDplot(ACmean, ACdiff, y1lim, xlim=xlim, ylim=ylim)
        _plt.plot(x, y1 - y1lim, color="y")
        _plt.plot(x, y2, color="r")

    if _np.sum(_np.abs(y2 - y2lim) > y2limv * 2) > 0:
        xa = (x[(_np.abs(y2 - y2lim) > y2limv * 2)])[-1]
    else:
        xa = _np.percentile(ACmean[ACmean > 0], 99)

    if _np.isnan(xa) or _np.isinf(xa) or xa < _np.log2(25.):
        print("Could not set a good threshold, your data is probably awful")
        print("Good that you use serpentine!")
        print("Choosing 25 as a threshold, please finetune it by hand")
        xa = _np.log2(25.)

    if showthr and show:
        _plt.axvline(x=xa)
    return y1lim, 2 ** xa


def MDbefore(XA, XB, s=10, xlim=None, ylim=None, triangular=False, show=True):

    """MD plot before binning

    The MD plot is the main metric provided by the serpentin binning
    package, it visualized the variability in function of the mean
    coverage of a couple of matrices to be compared. This version is
    optimized to be run before the serpentin binning. The return
    values of this funciton will be hints on the values to use to
    normalize the differential matrix and as a threshold for the
    serpentin binning algorithm.

    Parameters
    ----------
    XA, XB : array_like
        The input matrices
    s : int, optional
        How many point use for the trend lines, depends on statistics
        and range
    xlim : float, optional
        Limits for the x-axis
    ylim : float, optional
        Limits for the y-axis
    triangular : bool, optional
        Set triangular if you are interested in rebin only half of the
        matrix (for instance in the case of matrices which are
        already triangular, default is false)
    show : bool, optional
        Set it to false if you are not interested in the graph but
        only in the return values of this function.

    Returns
    -------
    trend : float
        This is the extrapolated trend of the two matrices, it is
        measured by the ratio of the most covered part of the two
        matrices, use it to set the zero to the output of the
        differential analysis if you think this works better than the
        np.mean() function.
    threshold : float
        If the statistics permits the automatical extimation of the
        threshold, this will be a good parameter to use as input to
        the serpentin binning algorithm
    """

    if triangular:
        with _np.errstate(divide="ignore", invalid="ignore"):
            ACmean = _np.log2(
                (_np.tril(XA).flatten() + _np.tril(XB).flatten()) * 1. / 2
            )
            ACdiff = _np.log2(_np.tril(XB).flatten() / _np.tril(XA).flatten())
    else:
        with _np.errstate(divide="ignore", invalid="ignore"):
            ACmean = _np.log2(XA.flatten() + XB.flatten()) * 1. / 2
            ACdiff = _np.log2(XB.flatten() / XA.flatten())

    return _madplot(ACmean, ACdiff, s, xlim, ylim, show=show)


def MDafter(
    XA, XB, XD, s=10, xlim=None, ylim=None, triangular=False, show=True
):

    """MD plot after binning

    The MD plot is the main metric provided by the serpentin binning
    package, it visualized the variability in function of the mean
    coverage of a couple of matrices to be compared. This version is
    optimized to be run after the serpentin binning. The return values
    of this function should be generally ignored.

    Parameters
    ----------
    XA, XB : array_like
        The input matrices
    XD : array_like
        The differential matrix obtained by serpentin binnning
    s : int, optional
        How many point use for the trend lines, depends on statistics
        and range
    xlim : float, optional
        Limits for the x-axis
    ylim : float, optional
        Limits for the y-axis
    triangular : bool, optional
        Set triangular if you are interested in rebin only half of the
        matrix (for instance in the case of matrices which are
        already triangular, default is false)
    show : bool, optional
        Set it to false if you are not interested in the graph but
        only in the return values of this function.

    Returns
    -------
    trend, threshold : float
        Normally something which should not bother you
    """

    if triangular:
        with _np.errstate(divide="ignore", invalid="ignore"):
            ACmean = _np.log2(
                (_np.tril(XA).flatten() + _np.tril(XB).flatten()) * 1. / 2
            )
            ACdiff = _np.tril(XD).flatten()
    else:
        with _np.errstate(divide="ignore", invalid="ignore"):
            ACmean = _np.log2(XA.flatten() + XB.flatten()) * 1. / 2
            ACdiff = XD.flatten()

    return _madplot(ACmean, ACdiff, s, xlim, ylim, showthr=False, show=show)


def dshow(dif, trend, limit, triangular=False):

    """Show differential matrix

    A boilerplate around the imshow matplotlib function to show the
    differential matrix

    Parameters
    ----------
    dif : array_like
        The differential matrix
    trend : float
        The value of the zero, please use either the output of
        MDbefore function or the value of md.mean(dif)
    limit : float
        The colorscale limit of the log-ratio, setting it to 2 or 3
        seems like a sensible choice.
    triangular : bool, optional
        Set triangular if you are interested in rebin only half of the
        matrix (for instance in the case of matrices which are
        already triangular, default is false)

    Returns
    -------
    The plot
    """

    colors = [(0, 0, .5), (0, 0, 1), (1, 1, 1), (1, 0, 0), (.5, 0, 0)]
    cmap_name = "my_list"
    cm = _cols.LinearSegmentedColormap.from_list(cmap_name, colors, N=64)

    if triangular:
        trili = _np.tril_indices(_np.int(_np.sqrt(dif.size)))
        triui = _np.triu_indices(_np.int(_np.sqrt(dif.size)))
        diagi = _np.diag_indices(_np.int(_np.sqrt(dif.size)))
        plotta = _np.copy(dif)
        plotta[trili] = plotta[trili] - trend
        plottadiag = plotta[diagi]
        plotta[triui] = _np.nan
        plotta[diagi] = plottadiag
    else:
        plotta = _np.copy(dif) - trend

    im = _plt.imshow(
        plotta, vmin=-limit, vmax=limit, cmap=cm, interpolation="none"
    )
    _plt.colorbar(im)


def mshow(XX, subplot=_plt, colorbar=True, triangular=False):

    """Boilerplate around the imshow function to show a matrix.
    """

    del triangular
    colors = [(1, 1, 1), (1, 0, 0), (0, 0, 0)]
    cmap_name = "radios"
    cm2 = _cols.LinearSegmentedColormap.from_list(cmap_name, colors, N=64)

    with _np.errstate(divide="ignore", invalid="ignore"):
        im = subplot.imshow(_np.log10(XX), cmap=cm2, interpolation="none")
        if colorbar:
            _plt.colorbar(im)

    return im


def fromupdiag(filename):

    """Load a DADE matrix into a numpy array
    """

    result = None
    with open(filename) as f:
        header = f.readline().split()
        header.pop(0)
        total = len(header)
        result = _np.zeros((total, total))
        count = 0
        for line in f:
            data = line.split()
            data.pop(0)
            len(data)
            result[count, count:total] = data
            count += 1

    result = result + _np.transpose(result) - _np.diag(_np.diag(result))
    return result


def _plot(U, V, W):

    fig = _plt.figure()

    ax1 = fig.add_subplot(2, 2, 1)
    im1 = ax1.imshow(
        U,
        interpolation="none",
        clim=(0, 27),
        vmax=_np.percentile(U, 99),
        cmap="Reds",
    )
    _plt.colorbar(im1)

    ax2 = fig.add_subplot(2, 2, 2)
    im2 = ax2.imshow(
        V,
        interpolation="none",
        clim=(0, 27),
        vmax=_np.percentile(U, 99),
        cmap="Reds",
    )
    _plt.colorbar(im2)

    ax3 = fig.add_subplot(2, 2, 3)
    im3 = ax3.imshow(W, interpolation="none", cmap="seismic", clim=(-3, 3))
    _plt.colorbar(im3)
    _plt.show()


def _demo(
    threshold=DEFAULT_THRESHOLD,
    minthreshold=DEFAULT_MIN_THRESHOLD,
    size=DEFAULT_SIZE,
):

    """Perform binning on a random matrix
    """

    _np.random.seed(15)

    A = _np.random.random((size, size)) * 10

    _np.random.seed(80)

    B = _np.random.random((size, size)) * 10
    A = A + A.T
    B = B + B.T
    U, V, W = serpentin_binning(
        A,
        B,
        threshold=threshold,
        minthreshold=minthreshold,
        parallel=4,
        triangular=True,
    )
    _plot(U, V, W)


def _main():

    arguments = _doc.docopt(__doc__, version=__version__)

    inputA = arguments["<matrixA>"]
    inputB = arguments["<matrixB>"]
    threshold = int(arguments["--threshold"])
    minthreshold = int(arguments["--min-threshold"])
    size = int(arguments["--demo-size"])
    is_demo = int(arguments["--demo"])

    if is_demo:
        _demo(threshold=threshold, minthreshold=minthreshold, size=size)

    elif inputA and inputB:
        A = fromupdiag(inputA)
        B = fromupdiag(inputB)
        A = A + A.T - _np.diag(_np.diag(A))
        B = B + B.T - _np.diag(_np.diag(B))
        U, V, W = serpentin_binning(
            A,
            B,
            threshold=threshold,
            minthreshold=minthreshold,
            triangular=True,
        )
        _plot(U, V, W)


if __name__ == "__main__":

    _main()<|MERGE_RESOLUTION|>--- conflicted
+++ resolved
@@ -446,10 +446,25 @@
 
 def fltmatr(X, flt):
 
-<<<<<<< HEAD
-    """Filter a 2D matrix in both dimensions according to an index.
-
-    Example:
+    """Filter a 2D matrix in both dimensions according to an boolean
+    vector.
+
+
+    Parameters
+    ----------
+    X : array_like
+        The input matrix
+    flr : array_like
+        The boolean filter
+
+    Returns
+    -------
+    array_like
+        The filtered matrix
+
+    Example
+    -------
+
         >>> import numpy as np
         >>> M = np.ones((5, 5))
         >>> M[2:4, 2:4] = 2
@@ -464,23 +479,6 @@
         array([[2., 2.],
                [2., 2.]])
 
-=======
-    """Filter a 2D matrix in both dimensions according to an boolean
-    vector.
-
-
-    Parameters
-    ----------
-    X : array_like
-        The input matrix
-    flr : array_like
-        The boolean filter
-
-    Returns
-    -------
-    array_like
-        The filtered matrix
->>>>>>> 33d77830
     """
 
     X = _np.copy(X)
